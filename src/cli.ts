#!/usr/bin/env node

import { program } from 'commander';
import chalk from 'chalk';
import ora from 'ora';
import { readFileSync } from 'fs';
import { fileURLToPath } from 'url';
import { dirname, join } from 'path';
import os from 'os';
import fs from 'fs';
import * as api from './api/apis.js';
import * as auth from './api/auth.js';
import { saveKey, getKey } from './api/auth.js';
import inquirer from 'inquirer';
import { extractPackagesFromDirectory } from './utils/packageExtractor.js';
import { batchScan } from './api/batchScan.js';
import path from 'path';
import { execSync } from 'child_process';
import { cacheService } from './services/cache.js';
import { displayUserWelcome, displayUserStatus } from './utils/userDisplay.js';
import { getMockProfile } from './utils/mockUser.js';
import { startMcpServer } from './mcp/server.js';
import { startRepoScan, getRepoScanStatus, getScanResults, streamScanEvents, ScanEvent } from './api/repoScan.js';

// Get package version
const __filename = fileURLToPath(import.meta.url);
const __dirname = dirname(__filename);
const packageJson = JSON.parse(readFileSync(join(__dirname, '../package.json'), 'utf8'));
const version = packageJson.version;

const checkHealth = async () => {
  try {
    const data = await api.checkHealth();
    if (data.status === 'ok') {
      return true;
    } else {
      throw new Error('SERVER_DOWN');
    }
  } catch (err) {
    throw new Error('SERVER_DOWN');
  }
}

// Ensure .vulnzap folder exists in the user's home directory
const ensureVulnzapFolder = () => {
  const vulnzapHomeDir = join(os.homedir(), '.vulnzap');
  if (!fs.existsSync(vulnzapHomeDir)) {
    fs.mkdirSync(vulnzapHomeDir, { recursive: true });
  }
};
ensureVulnzapFolder();

// Enhanced banner display with Apple-inspired design
const displayBanner = () => {
  console.log(chalk.gray(`
              _       _____            
 /\\   /\\_   _| |_ __ / _  / __ _ _ __  
 \\ \\ / | | | | | '_ \\\\// / / _\` | '_ \\ 
  \\ V /| |_| | | | | |/ //| (_| | |_) |
   \\_/  \\__,_|_|_| |_/____/\\__,_| .__/ 
                                |_|    
  `));
  console.log(chalk.white(`  Security-first AI development`));
  console.log(chalk.gray(`  Version ${version}\n`));
};

// Enhanced typography helpers
const typography = {
  title: (text: string) => chalk.white.bold(text),
  subtitle: (text: string) => chalk.gray(text),
  success: (text: string) => chalk.green(text),
  warning: (text: string) => chalk.yellow(text),
  error: (text: string) => chalk.red(text),
  info: (text: string) => chalk.blue(text),
  muted: (text: string) => chalk.gray.dim(text),
  accent: (text: string) => chalk.cyan(text),
  code: (text: string) => chalk.gray.bgBlack(` ${text} `),
};

// Enhanced spacing helpers
const spacing = {
  line: () => console.log(''),
  section: () => console.log('\n'),
  block: () => console.log('\n\n'),
};

// Enhanced progress indicators
const createSpinner = (text: string) => {
  return ora({
    text: chalk.gray(text),
    spinner: 'dots2',
    color: 'gray',
  });
};

// Enhanced inquirer themes
const customPrompts = {
  ...inquirer,
  prompt: (questions: any) => inquirer.prompt(questions.map((q: any) => ({
    ...q,
    prefix: chalk.gray('›'),
  }))),
};

program
  .name('vulnzap')
  .description('Security-first AI development platform')
  .version(version);


// Command: vulnzap setup
program
  .command('setup')
  .description('Configure authentication and settings')
  .option('-k, --key <key>', 'Provide API key directly')
  .option('--ide <ide-name>', 'Configure IDE integration (cursor, windsurf, cline)')
  .action(async (options) => {
    displayBanner();
    console.log(typography.title('Setup Configuration'));
    spacing.line();

    try {
      // Check if API key already exists
      let existingKey;
      try {
        existingKey = await getKey();
      } catch (error) {
        existingKey = null;
      }

      if (existingKey) {
        console.log(typography.muted('  An API key is already configured'));
        spacing.line();

        const { confirm } = await customPrompts.prompt([
          {
            type: 'confirm',
            name: 'confirm',
            message: 'Replace existing configuration?',
            default: false
          }
        ]);

        if (!confirm) {
          console.log(typography.muted('  Configuration unchanged'));

          if (options.ide) {
            spacing.section();
            console.log(typography.info('Configuring IDE integration...'));
            await connectIDE(options.ide);
          }
          return;
        }
      }

      if (!options.key) {
        spacing.line();
        console.log(typography.muted('  Get your API key from:'));
        console.log(typography.accent(`  https://vulnzap.com/dashboard/api-keys`));
        console.log(typography.muted('  (Ensure you are signed in to your account)'));
        spacing.section();
      }

      let apiKey: string;
      if (options.key) {
        apiKey = options.key;
      } else {
        const response = await customPrompts.prompt([
          {
            type: 'password',
            name: 'apiKey',
            message: 'API key',
            validate: (input: string) => {
              if (!input) {
                return 'API key is required';
              }
              return true;
            }
          }
        ]);
        apiKey = response.apiKey;
      }

      const spinner = createSpinner('Configuring authentication...');
      spinner.start();

      await saveKey(apiKey);
      spinner.succeed(typography.success('Authentication configured'));

      // Show personalized welcome message
      await displayUserWelcome();

      // IDE Selection and Extension Installation
      let selectedIDEs = options.ide ? [options.ide] : [];
      if (selectedIDEs.length === 0) {
        spacing.section();
        console.log(typography.info('IDE Integration (Optional)'));
        spacing.line();

        const { configureIde } = await customPrompts.prompt([
          {
            type: 'confirm',
            name: 'configureIde',
            message: 'Would you like to configure IDE integration?',
            default: true
          }
        ]);

        if (configureIde) {
          // Detect installed IDEs
          const spinner = createSpinner('Detecting installed IDEs...');
          spinner.start();
          const installedIDEs = await detectInstalledIDEs();
          spinner.stop();

          if (installedIDEs.length === 0) {
            console.log(typography.warning('No supported IDEs detected on your system'));
            console.log(typography.muted('Supported IDEs: VS Code, Cursor, Windsurf'));
            console.log(typography.muted('You can still configure them manually later'));
            selectedIDEs = [];
          }

          // Create choices for multiselect
          const ideChoices = installedIDEs.map(ide => ({
            name: ide === 'vscode' ? 'VS Code' :
                  ide === 'cursor' ? 'Cursor IDE' :
                  ide === 'windsurf' ? 'Windsurf IDE' : ide,
            value: ide
          }));

          const { chosenIDEs } = await customPrompts.prompt([
            {
              type: 'checkbox',
              name: 'chosenIDEs',
              message: 'Which development environments would you like to configure?',
              choices: ideChoices,
              default: installedIDEs
            }
          ]);
          selectedIDEs = chosenIDEs;
        }
      }

      if (selectedIDEs.length > 0) {
        for (const selectedIde of selectedIDEs) {
          spacing.line();
          console.log(typography.info(`Setting up ${selectedIde}...`));

          // Configure MCP for supported IDEs (all except vscode)
          if (selectedIde !== 'vscode') {
            const mcpSpinner = createSpinner(`Configuring ${selectedIde} MCP integration...`);
            mcpSpinner.start();
            try {
              await connectIDE(selectedIde);
              mcpSpinner.succeed(typography.success(`${selectedIde} MCP integration configured`));
            } catch (error: any) {
              mcpSpinner.fail(typography.error(`${selectedIde} MCP configuration failed`));
              console.error(typography.error('Error:'), error.message);
              continue;
            }
          }

          // Install extension for all supported IDEs
          const extSpinner = createSpinner(`Installing VulnZap extension for ${selectedIde}...`);
          extSpinner.start();
          try {
            const result = await installIDEExtension(selectedIde);
            if (result.success) {
              extSpinner.succeed(typography.success(`${selectedIde} extension installed successfully`));

              // Show instructions for the IDE
              if (result.instructions && result.instructions.length > 0) {
                spacing.line();
                result.instructions.forEach(instruction => {
                  if (instruction === '') {
                    console.log('');
                  } else {
                    console.log(typography.muted(instruction));
                  }
                });
              }
            } else {
              extSpinner.warn(typography.warning(`${selectedIde} extension installation had issues`));

              // Show error and instructions
              if (result.error) {
                console.log(typography.error(`Error: ${result.error}`));
              }
              if (result.instructions && result.instructions.length > 0) {
                spacing.line();
                result.instructions.forEach(instruction => {
                  console.log(typography.muted(instruction));
                });
              }
            }
          } catch (error: any) {
            extSpinner.fail(typography.error(`${selectedIde} extension installation failed`));
            console.error(typography.error('Error:'), error.message);
          }
        }

        spacing.section();
        console.log(typography.success('IDE setup complete!'));
        console.log(typography.muted('Your development environments are now secured with VulnZap'));
      }

    } catch (error: any) {
      console.error(typography.error('Configuration failed:'), error.message);
      process.exit(1);
    }
  });

// Command: vulnzap init
program
  .command('init')
  .description('Complete onboarding and configuration')
  .action(async () => {
    // Handle Ctrl+C gracefully
    const handleExit = () => {
      spacing.line();
      console.log(typography.muted('Setup cancelled. Run `vulnzap init` again anytime.'));
      process.exit(0);
    };

    process.on('SIGINT', handleExit);
    process.on('SIGTERM', handleExit);

    try {
      displayBanner();
      console.log(typography.title('Welcome to VulnZap'));
      console.log(typography.subtitle('Let\'s configure your security-first development environment.'));
      spacing.section();

      // Step 1: Welcome and options
      const { welcomeChoice } = await customPrompts.prompt([
        {
          type: 'list',
          name: 'welcomeChoice',
          message: 'How would you like to proceed?',
          choices: [
            { name: 'Learn more about VulnZap', value: 'visit' },
            { name: 'Continue with setup', value: 'proceed' }
          ],
          default: 'proceed'
        }
      ]);

      if (welcomeChoice === 'visit') {
        spacing.line();
        console.log(typography.info(`Visit 'https://vulnzap.com' to learn more`));
        process.exit(0);
      }

      // Step 2: Check if already authenticated
      let existingKey;
      try {
        existingKey = await getKey();
      } catch (error) {
        existingKey = null;
      }

      if (existingKey) {
        console.log(typography.success('Authentication configured'));
        spacing.line();

        const { replaceKey } = await customPrompts.prompt([
          {
            type: 'confirm',
            name: 'replaceKey',
            message: 'Re-authenticate with a different account?',
            default: false
          }
        ]);

        if (!replaceKey) {
          console.log(typography.muted('  Using existing authentication'));
        } else {
          existingKey = null;
        }
      }

      // Step 3: Authentication flow
      if (!existingKey) {
        spacing.section();
        console.log(typography.info('Setting up authentication'));
        console.log(typography.muted('  You will be redirected to your browser for secure login'));
        spacing.line();

        const spinner = createSpinner('Initializing authentication...');
        spinner.start();

        try {
          spinner.text = 'Opening browser for authentication...';

          const { success, error } = await auth.login("login");

          if (success) {
            spinner.succeed(typography.success('Authentication successful'));

            // Show personalized welcome message
          } else {
            spinner.fail('Authentication failed');
            if (error) {
              console.error(typography.error('Error:'), error);
            }
            spacing.line();
            console.log(typography.muted('Manual setup alternative:'));
            console.log(typography.muted('  1. Visit https://vulnzap.com/dashboard/api-keys'));
            console.log(typography.muted('  2. Copy your API key'));
            console.log(typography.code('vulnzap setup -k <your-api-key>'));
            process.exit(1);
          }
        } catch (error: any) {
          spinner.fail('Authentication failed');
          console.error(typography.error('Error:'), error.message);
          spacing.line();
          console.log(typography.muted('Manual setup alternative:'));
          console.log(typography.muted('  1. Visit https://vulnzap.com/dashboard/api-keys'));
          console.log(typography.muted('  2. Copy your API key'));
          console.log(typography.code('vulnzap setup -k <your-api-key>'));
          process.exit(1);
        }
      }

      // Show personalized welcome message
      await displayUserWelcome();

      // Step 4: IDE Selection and Configuration
      spacing.section();
      console.log(typography.info('Setting up IDE integration'));
      spacing.line();

      // Detect installed IDEs
      const ideSpinner = createSpinner('Detecting installed IDEs...');
      ideSpinner.start();
      const installedIDEs = await detectInstalledIDEs();
      ideSpinner.stop();

      if (installedIDEs.length === 0) {
        console.log(typography.warning('No supported IDEs detected on your system'));
        console.log(typography.muted('Supported IDEs: VS Code, Cursor, Windsurf'));
        console.log(typography.muted('You can still configure them manually later'));
      } else {
        // Create choices for multiselect
        const ideChoices = installedIDEs.map(ide => ({
          name: ide === 'vscode' ? 'VS Code' :
                ide === 'cursor' ? 'Cursor IDE' :
                ide === 'windsurf' ? 'Windsurf IDE' : ide,
          value: ide
        }));

        const { selectedIDEs } = await customPrompts.prompt([
          {
            type: 'checkbox',
            name: 'selectedIDEs',
            message: 'Which development environments would you like to configure?',
            choices: ideChoices,
            default: installedIDEs
          }
        ]);

        if (selectedIDEs.length > 0) {
          for (const selectedIde of selectedIDEs) {
            spacing.line();
            console.log(typography.info(`Setting up ${selectedIde}...`));

            // Configure MCP for supported IDEs (all except vscode)
            if (selectedIde !== 'vscode') {
              const mcpSpinner = createSpinner(`Configuring ${selectedIde} MCP integration...`);
              mcpSpinner.start();
              try {
                await connectIDE(selectedIde);
                mcpSpinner.succeed(typography.success(`${selectedIde} MCP integration configured`));
              } catch (error: any) {
                mcpSpinner.fail(typography.error(`${selectedIde} MCP configuration failed`));
                console.error(typography.error('Error:'), error.message);
                continue;
              }
            }

            // Install extension for all supported IDEs
            const extSpinner = createSpinner(`Installing VulnZap extension for ${selectedIde}...`);
            extSpinner.start();
            try {
              const result = await installIDEExtension(selectedIde);
              if (result.success) {
                extSpinner.succeed(typography.success(`${selectedIde} extension installed successfully`));

                // Show instructions for the IDE
                if (result.instructions && result.instructions.length > 0) {
                  spacing.line();
                  result.instructions.forEach(instruction => {
                    if (instruction === '') {
                      console.log('');
                    } else {
                      console.log(typography.muted(instruction));
                    }
                  });
                }
              } else {
                extSpinner.warn(typography.warning(`${selectedIde} extension installation had issues`));

                // Show error and instructions
                if (result.error) {
                  console.log(typography.error(`Error: ${result.error}`));
                }
                if (result.instructions && result.instructions.length > 0) {
                  spacing.line();
                  result.instructions.forEach(instruction => {
                    console.log(typography.muted(instruction));
                  });
                }
              }
            } catch (error: any) {
              extSpinner.fail(typography.error(`${selectedIde} extension installation failed`));
              console.error(typography.error('Error:'), error.message);
            }
          }

          // Step 5: Success and next steps
          spacing.section();
          console.log(typography.title('Setup Complete'));
        } else {
          console.log(typography.info('No IDEs selected'));
          console.log(typography.muted('You can configure them manually later'));
        }
      }

      // Step 5: Success and next steps (only show if IDE setup was attempted)
      spacing.section();
      console.log(typography.title('Setup Complete'));
      console.log(typography.subtitle('VulnZap is now protecting your AI-generated code'));
      spacing.section();

      console.log(typography.info('What\'s next:'));
      console.log(typography.muted('  • Start coding - vulnerabilities will be caught automatically'));
      console.log(typography.muted('  • View detailed logs at vulnzap.com/dashboard/logs'));
      console.log(typography.muted('  • Run `vulnzap check <package>` to manually scan packages'));
      console.log(typography.muted('  • Run `vulnzap status` to verify everything is working'));
      spacing.section();

      console.log(typography.muted('Need help? Visit vulnzap.com/docs or run `vulnzap help`'));

    } catch (error: any) {
      spacing.section();
      console.error(typography.error('Setup failed:'), error.message);
      spacing.line();
      console.log(typography.muted('Recovery options:'));
      console.log(typography.muted('  • Run `vulnzap init` again to retry'));
      console.log(typography.muted('  • Run `vulnzap setup` for manual configuration'));
      console.log(typography.muted('  • Visit vulnzap.com/support for help'));
      process.exit(1);
    } finally {
      process.removeListener('SIGINT', handleExit);
      process.removeListener('SIGTERM', handleExit);
    }
  });

program
  .command("status")
  .description('Check system health and configuration')
  .action(async () => {
    displayBanner();
    console.log(typography.title('System Status'));
    spacing.line();

    const spinner = createSpinner('Checking server health...');
    spinner.start();

    try {
      await checkHealth();
      spinner.succeed(typography.success('Server is healthy'));

      // Check authentication
      spacing.line();
      const authSpinner = createSpinner('Checking authentication...');
      authSpinner.start();

      try {
        await getKey();
        authSpinner.succeed(typography.success('Authentication configured'));

        // Show user profile information
        spacing.section();
        await displayUserStatus();

      } catch (error) {
        authSpinner.fail(typography.warning('Authentication not configured'));
        spacing.line();
        console.log(typography.muted('Run `vulnzap setup` to configure authentication'));
      }

      spacing.section();
      console.log(typography.info('System ready for secure development'));

    } catch (error: any) {
      spinner.fail(typography.warning('Server is offline'));
      spacing.line();
      console.log(typography.muted('Local cache will be used when available'));
      console.log(typography.muted('Some features may be limited'));
    }
  });

// Command: vulnzap check
program
  .command('check <package>')
  .description('Analyze package for security vulnerabilities')
  .option('-e, --ecosystem <ecosystem>', 'Package ecosystem (npm, pip, go, rust, etc.)')
  .option('-v, --version <version>', 'Package version')
  .action(async (packageInput, options) => {
    displayBanner();
    console.log(typography.title('Security Analysis'));
    spacing.line();

    let packageName, packageVersion, packageEcosystem;

    // Parse package input with improved logic
    const packageFormat = /^(npm|pip|go|rust|maven|gradle|composer|nuget|pypi):([^@]+)@(.+)$/;
    const match = packageInput.match(packageFormat);

    if (match) {
      // Format: ecosystem:package-name@version (preferred format)
      [, packageEcosystem, packageName, packageVersion] = match;
    } else if (packageInput.includes('@') && !packageInput.startsWith('@')) {
      // Fallback for old format package@version
      const parts = packageInput.split('@');
      if (parts.length === 2) {
        [packageName, packageVersion] = parts;
        packageEcosystem = options.ecosystem;
      } else {
        packageName = packageInput;
        packageVersion = options.version;
        packageEcosystem = options.ecosystem;
      }
    } else {
      // No @ symbol, use package name as-is
      packageName = packageInput;
      packageVersion = options.version;
      packageEcosystem = options.ecosystem;
    }

    // Validate that we have all required components
    const missingComponents = [];

    if (!packageName || packageName.trim() === '') {
      missingComponents.push('package name');
    }

    if (!packageVersion || packageVersion.trim() === '') {
      missingComponents.push('package version');
    }

    if (!packageEcosystem || packageEcosystem.trim() === '') {
      missingComponents.push('package ecosystem');
    }

    // If any components are missing, show specific error messages
    if (missingComponents.length > 0) {
      console.error(typography.error(`Missing required ${missingComponents.join(', ')}`));
      spacing.section();
      console.log(typography.info('Supported formats:'));
      console.log(typography.muted('  1. ecosystem:package-name@version (recommended)'));
      console.log(typography.code('vulnzap check npm:express@4.17.1'));
      spacing.line();
      console.log(typography.muted('  2. package-name@version with --ecosystem flag'));
      console.log(typography.code('vulnzap check express@4.17.1 --ecosystem npm'));
      spacing.line();
      console.log(typography.muted('  3. package-name with --ecosystem and --version flags'));
      console.log(typography.code('vulnzap check express --ecosystem npm --version 4.17.1'));
      spacing.section();
      console.log(typography.muted('Supported ecosystems: npm, pip, go, rust, maven, gradle, composer, nuget, pypi'));
      process.exit(1);
    }

    // Validate ecosystem
    const supportedEcosystems = ['npm', 'pip', 'go', 'rust', 'maven', 'gradle', 'composer', 'nuget', 'pypi'];
    if (!supportedEcosystems.includes(packageEcosystem.toLowerCase())) {
      console.error(typography.error(`Unsupported ecosystem '${packageEcosystem}'`));
      console.log(typography.muted(`Supported ecosystems: ${supportedEcosystems.join(', ')}`));
      process.exit(1);
    }

    console.log(typography.muted(`  Analyzing ${packageEcosystem}:${packageName}@${packageVersion}`));
    spacing.line();

    const spinner = createSpinner('Scanning for vulnerabilities...');
    spinner.start();

    try {
      await checkHealth();
      const result = await batchScan([{
        packageName: packageName,
        ecosystem: packageEcosystem,
        version: packageVersion
      }], {
        useCache: options.cache,
        useAi: options.ai
      });

      spinner.succeed(typography.success('Analysis complete'));

      spacing.line();

      if (result.results[0].status === 'safe') {
        console.log(typography.success('Result: Secure'));
        console.log(typography.muted(`  ${packageName}@${packageVersion} has no known vulnerabilities`));
        spacing.line();
        return;
      }
      if (result.results[0].status === 'vulnerable') {
        console.log(typography.error('Result: Vulnerable'));
        console.log(typography.muted(`  ${packageName}@${packageVersion} has security vulnerabilities`));
        spacing.section();

        if (result.results[0].vulnerabilities && result.results[0].vulnerabilities.length > 0) {
          console.log(typography.info('AI Analysis'));
          spacing.line();
          console.log(typography.subtitle('Summary'));
          console.log(typography.muted(`  ${result.results[0].vulnerabilities[0].title}`));
          spacing.line();
          console.log(typography.subtitle('Impact'));
          console.log(typography.muted(`  ${result.results[0].vulnerabilities[0].description}`));
          spacing.line();
          console.log(typography.subtitle('Recommendations'));
          result.results[0].vulnerabilities.forEach((vulnerability: any) => {
            console.log(typography.muted(`  • ${vulnerability.description}`));
          });
          spacing.section();
        }

        console.log(typography.info('Vulnerability Details'));
        spacing.line();
        // Display vulnerability details
        result.results[0].vulnerabilities?.forEach((advisory: { title: string; severity: string; description: string; references?: string[] }) => {
          console.log(typography.warning(`• ${advisory.title}`));
          console.log(typography.muted(`  Severity: ${advisory.severity}`));
          console.log(typography.muted(`  ${advisory.description}`));
          if (advisory.references?.length) {
            console.log(typography.muted(`  References: ${advisory.references.join(', ')}`));
          }
          spacing.line();
        });

        // Suggest fixed version if available
        if (result.results[0].remediation && result.results[0].remediation.recommendedVersion) {
          console.log(typography.info('Recommended Fix'));
          console.log(typography.accent(`  Upgrade to ${result.results[0].remediation.recommendedVersion} or later`));
          spacing.line();
        }
      }
    } catch (error: any) {
      if (error.message === 'SERVER_DOWN') {
        spinner.stop();
        console.log(typography.warning('VulnZap server is offline. Using local cache if available.'));
        const cached = cacheService.readCache(packageName, packageVersion, packageEcosystem);
        if (cached) {
          console.log(chalk.green('✓') + ' Found cached scan result (from local cache, may be outdated):');
          // Print cached result in a user-friendly way
          if (cached.error) {
            console.error(chalk.red('Error:'), cached.error);
            return;
          }
          if (cached.isUnknown) {
            console.log(chalk.yellow('!') + ` Unknown: ${cached.message}`);
            if (cached.sources && cached.sources.length > 0) {
              console.log(`  Sources checked: ${cached.sources.join(', ')}`);
            }
            return;
          }
          if (!cached.isVulnerable) {
            console.log(chalk.green(`✓ Safe: ${packageName}@${packageVersion} has no known vulnerabilities`));
            if (cached.sources && cached.sources.length > 0) {
              console.log(`  Sources checked: ${cached.sources.join(', ')}`);
            }
            console.log('');
            return;
          }
          if (cached.isVulnerable) {
            console.log(chalk.red(`✗ Vulnerable: ${packageName}@${packageVersion} has vulnerabilities`));
            if (cached.processedVulnerabilities && cached.processedVulnerabilities.summary) {
              console.log(chalk.green(`✓ LLM Processed: `));
              console.log('');
              console.log(`1. Summary: `);
              console.log(`- ${cached.processedVulnerabilities.summary}`);
              console.log(`2. Impact: `);
              console.log(`- ${cached.processedVulnerabilities.impact}`);
              console.log(`3. Recommendations: `);
              cached.processedVulnerabilities.recommendations.forEach((recommendation: string) => {
                console.log(`- ${recommendation}`);
              });
            }

            if (cached.sources && cached.sources.length > 0) {
              console.log(`  Sources: ${cached.sources.join(', ')}`);
            }
            console.log('');
            cached.advisories?.forEach((advisory: { title: string; severity: string; description: string; references?: string[] }) => {
              console.log(chalk.yellow(`- ${advisory.title}`));
              console.log(`  Severity: ${advisory.severity}`);
              console.log(`  Description: ${advisory.description}`);
              if (advisory.references?.length) {
                console.log(`  References: ${advisory.references.join(', ')}`);
              }
              console.log('');
            });
            if (cached.fixedVersions && cached.fixedVersions.length > 0) {
              console.log(chalk.green('Suggested fix:'));
              console.log(`Upgrade to ${cached.fixedVersions[0]} or later\n`);
            }
          }
        } else {
          console.log(chalk.red('No valid local cache found for this package/version (older than 5 days or never scanned).'));
        }
        process.exit(1);
      } else {
        spinner.fail('Vulnerability check failed');
        console.error(chalk.red('Error:'), error.message);
        process.exit(1);
      }
    }
  });

program
  .command('connect')
  .description('Configure IDE integration')
  .option('--ide <ide-name>', 'IDE to connect with (cursor, cline, windsurf)', 'cursor')
  .action(async (options) => {
    displayBanner();
    console.log(typography.title('IDE Integration'));
    spacing.line();

    // Prompt for IDE if not provided
    if (!options.ide) {
      const { ide } = await customPrompts.prompt([{
        type: 'list',
        name: 'ide',
        message: 'Which development environment are you using?',
        choices: [
          { name: 'Cursor IDE', value: 'cursor' },
          { name: 'Cline', value: 'cline' },
          { name: 'Windsurf IDE', value: 'windsurf' }
        ],
        default: 'cursor'
      }]);
      options.ide = ide;
    }

    const spinner = createSpinner(`Configuring ${options.ide} integration...`);
    spinner.start();

    try {
      await connectIDE(options.ide);
      spinner.succeed(typography.success('IDE integration configured'));
      spacing.line();
      console.log(typography.muted('Your development environment is now secured with VulnZap'));
    } catch (error: any) {
      spinner.fail(typography.error('Configuration failed'));
      console.error(typography.error('Error:'), error.message);
      process.exit(1);
    }
  });

// Command: vulnzap account
program
  .command('account')
  .description('View account information and settings')
  .action(async () => {
    displayBanner();
    console.log(typography.title('Account Information'));
    spacing.section();

    try {
      // Show detailed user status
      await displayUserStatus();

      spacing.section();
      console.log(typography.info('Dashboard Access'));
      console.log(typography.muted('  Visit your dashboard to manage account settings:'));
      console.log(typography.accent('  https://vulnzap.com/dashboard'));
      spacing.section();

      console.log(typography.info('Available Features'));
      console.log(typography.muted('  • API key management'));
      console.log(typography.muted('  • Scan history and analytics'));
      console.log(typography.muted('  • Team collaboration tools'));
      console.log(typography.muted('  • Integration settings'));

    } catch (error: any) {
      console.error(typography.error('Error:'), error.message);
      process.exit(1);
    }
  });

// Command: vulnzap batch-scan
program
  .command('batch-scan')
  .description('Scan all packages in the current directory for vulnerabilities')
  .option('--ecosystem <ecosystem>', 'Specific ecosystem to scan (npm, pip, go, rust)')
  .option('--output <file>', 'Output file for scan results (JSON format)')
  .action(async (options) => {
    try {
      const spinner = ora('Checking project initialization...').start();

      // Check if VulnZap is initialized in the current directory
      const vulnzapDir = path.join(process.cwd(), '.vulnzap');
      if (!fs.existsSync(vulnzapDir)) {
        spinner.fail('VulnZap is not initialized in this directory');
        console.log(chalk.yellow('Please run `vulnzap init` first to initialize VulnZap in this directory'));
        process.exit(1);
      }

      spinner.text = 'Scanning packages...';

      // Extract packages from current directory
      const packages = extractPackagesFromDirectory(process.cwd(), options.ecosystem);

      if (packages.length === 0) {
        spinner.fail('No packages found to scan');
        console.log(chalk.yellow('No package manager files (package.json, requirements.txt, etc.) found in the directory'));
        return;
      }

      spinner.text = `Found ${packages.length} packages. Scanning for vulnerabilities...`;

      // Perform batch scan
      const results = await batchScan(packages, {
        useCache: true,
        useAi: true
      });

      spinner.succeed('Scan completed');

      // Format and display results
      console.log('\nScan Results:');
      console.log('-------------');

      const vulnerableCount = results.results.filter(r => r.status === 'vulnerable').length;
      const safeCount = results.results.filter(r => r.status === 'safe').length;
      const errorCount = results.results.filter(r => r.status === 'error').length;

      console.log(`Total packages: ${packages.length}`);
      console.log(`Vulnerable: ${vulnerableCount}`);
      console.log(`Safe: ${safeCount}`);
      console.log(`Errors: ${errorCount}`);

      // Save results to file if specified
      if (options.output) {
        const outputPath = path.resolve(options.output);
        fs.writeFileSync(outputPath, JSON.stringify(results, null, 2));
        console.log(`\nResults saved to: ${outputPath}`);
      } else {
        // Save to default location in .vulnzap
        const defaultOutputPath = path.join(vulnzapDir, 'batch-scan-results.json');
        fs.writeFileSync(defaultOutputPath, JSON.stringify(results, null, 2));
        console.log(`\nResults saved to: ${defaultOutputPath}`);
      }

      // Display detailed results
      if (vulnerableCount > 0) {
        console.log('\nVulnerable Packages:');
        console.log('-------------------');
        results.results
          .filter(r => r.status === 'vulnerable')
          .forEach(result => {
            console.log(`\n${result.package.packageName}@${result.package.version} (${result.package.ecosystem})`);
            console.log(result.message);

            if (result.vulnerabilities) {
              result.vulnerabilities.forEach(vuln => {
                console.log(`\n- ${vuln.title} (${vuln.severity})`);
                console.log(`  ${vuln.description}`);
                if (vuln.references?.length) {
                  console.log(`  References: ${vuln.references.join(', ')}`);
                }
              });
            }

            if (result.remediation) {
              console.log('\nRemediation:');
              console.log(`- Update to ${result.remediation.recommendedVersion}`);
              console.log(`- ${result.remediation.notes}`);
              if (result.remediation.alternativePackages?.length) {
                console.log('- Alternative packages:');
                result.remediation.alternativePackages.forEach(pkg => {
                  console.log(`  - ${pkg}`);
                });
              }
            }
          });
      }

    } catch (error: any) {
      console.error(chalk.red('Error:'), error.message);
      process.exit(1);
    }
  });

// Command: vulnzap demo (for testing personalized features)
program
  .command('demo')
  .description('Demo personalized CLI features (development only)')
  .option('--tier <tier>', 'User tier to demo (free, pro, enterprise)', 'free')
  .action(async (options) => {
    displayBanner();
    console.log(typography.title('Personalized CLI Demo'));
    spacing.section();

    // Create mock profile for demo
    const mockProfile = getMockProfile(options.tier as 'free' | 'pro' | 'enterprise');

    try {
      console.log(typography.info(`Demonstrating ${options.tier} tier experience:`));
      spacing.line();

      // Manually create the displays with mock data
      const firstName = mockProfile.username;
      console.log(typography.subtitle(`Welcome back, ${firstName}`));

      // Tier and usage display
      const tierDisplay = mockProfile.subscription.tier === 'free' ? typography.muted('Free') :
        mockProfile.subscription.tier === 'pro' ? typography.accent('Pro') :
          typography.success('Enterprise');

      const remaining = mockProfile.subscription.line_scans_limit - mockProfile.apiUsage;
      const percentage = (mockProfile.apiUsage / mockProfile.subscription.line_scans_limit) * 100;

      let usageDisplay;
      if (percentage >= 90) {
        usageDisplay = typography.error(`${remaining} scans remaining this month`);
      } else if (percentage >= 75) {
        usageDisplay = typography.warning(`${remaining} scans remaining this month`);
      } else {
        usageDisplay = typography.muted(`${remaining} scans remaining this month`);
      }

      console.log(`${tierDisplay} • ${usageDisplay}`);

      // FOMO message
      if (mockProfile.subscription.tier === 'free' && percentage >= 75) {
        spacing.line();
        if (percentage >= 90) {
          console.log(typography.warning('Upgrade to Pro for unlimited scans and advanced features'));
        } else {
          console.log(typography.muted('Consider upgrading to Pro to avoid hitting limits'));
        }
      }

      spacing.section();
      console.log(typography.subtitle('Full Status View:'));
      spacing.line();

      console.log(typography.info('Account Information'));
      spacing.line();
      console.log(typography.muted(`  Name: ${mockProfile.username}`));
      console.log(typography.muted(`  Email: ${mockProfile.email}`));
      console.log(typography.muted(`  Tier: ${mockProfile.subscription.tier.charAt(0).toUpperCase() + mockProfile.subscription.tier.slice(1)}`));

      spacing.line();
      console.log(typography.info('Usage This Month'));
      spacing.line();

      const percentageRounded = Math.round(percentage);
      console.log(typography.muted(`  Scans used: ${mockProfile.apiUsage} of ${mockProfile.subscription.line_scans_limit} (${percentageRounded}%)`));
      console.log(typography.muted(`  Remaining: ${remaining} scans`));

      // Progress bar
      const barLength = 20;
      const filledLength = Math.round((mockProfile.apiUsage / mockProfile.subscription.line_scans_limit) * barLength);
      const bar = '█'.repeat(filledLength) + '░'.repeat(barLength - filledLength);

      let barColor;
      if (percentage >= 90) barColor = chalk.red;
      else if (percentage >= 75) barColor = chalk.yellow;
      else if (percentage >= 50) barColor = chalk.cyan;
      else barColor = chalk.green;

      console.log(typography.muted(`  Progress: ${barColor(bar)} ${percentageRounded}%`));

      if (mockProfile.subscription.tier === 'free' && percentage >= 75) {
        spacing.section();
        if (percentage >= 90) {
          console.log(typography.warning('Upgrade to Pro for unlimited scans and advanced features'));
        } else {
          console.log(typography.muted('Consider upgrading to Pro to avoid hitting limits'));
        }
        console.log(typography.muted('Visit vulnzap.com/pricing to upgrade'));
      }

    } catch (error: any) {
      console.error(typography.error('Demo failed:'), error.message);
    }
  });

// Command: vulnzap mcp
program
  .command('mcp')
  .description('Start the VulnZap MCP server for IDE integration')
  .action(async () => {
    try {
      // Start the MCP server
      await startMcpServer();
    } catch (error: any) {
      process.exit(1);
    }
  });

// Command: vulnzap scan
program
  .command('scan <repoUrl>')
  .description('Start a vulnerability scan for a GitHub repository')
  .option('-b, --branch <branch>', 'Repository branch to scan', 'main')
  .option('--wait', 'Wait for scan completion and show results')
  .option('-o, --output <file>', 'Save scan results to a JSON file')
  .action(async (repoUrl, options) => {
    displayBanner();
    console.log(typography.title('Repository Scan'));
    console.log(typography.subtitle(`Scanning ${repoUrl}`));
    spacing.line();

    try {
      const spinner = createSpinner('Initiating repository scan...');
      spinner.start();

      const result = await startRepoScan({
        repoUrl,
        branch: options.branch
      });

      spinner.succeed(typography.success('Scan initiated successfully'));

      spacing.line();
      console.log(typography.info('Scan Details:'));
      console.log(typography.muted(`  Job ID: ${result.data.jobId}`));
      console.log(typography.muted(`  Project ID: ${result.data.projectId}`));
      console.log(typography.muted(`  Repository: ${result.data.repository}`));
      console.log(typography.muted(`  Branch: ${result.data.branch}`));
      console.log(typography.muted(`  Status: ${result.data.status}`));
      console.log(typography.muted(`  Remaining line quota: ${result.data.remaining}`));
      console.log(typography.muted(`  View Results at: https://vulnzap.com/dashboard/projects/${result.data.projectId}/${result.data.jobId}`));
      // Save initial scan result to file if output option is provided
      if (options.output) {
        const scanResultData = {
          jobId: result.data.jobId,
          projectId: result.data.projectId,
          repository: result.data.repository,
          branch: result.data.branch,
          status: result.data.status,
          remaining: result.data.remaining,
          message: result.data.message
        };

        try {
          fs.writeFileSync(options.output, JSON.stringify(scanResultData, null, 2));
          console.log(typography.muted(`  Results saved to: ${options.output}`));
        } catch (error) {
          console.log(typography.warning(`  Failed to save results to file: ${error instanceof Error ? error.message : 'Unknown error'}`));
        }
      }

      spacing.section();

      if (options.wait) {
        console.log(typography.info('Waiting for scan completion...'));
        console.log(typography.muted('Connecting to real-time event stream...'));

        let scanCompleted = false;

        // Try Server-Sent Events first
        try {
          await streamScanEvents(
            result.data.jobId,
            async (event: ScanEvent) => {
              switch (event.type) {
                case 'connected':
                  console.log(typography.success('  🔗 Connected to scan progress stream'));
                  if (event.data.jobStatus) {
                    console.log(typography.muted(`     Status: ${event.data.jobStatus}`));
                  }
                  if (event.data.progress !== undefined) {
                    console.log(typography.muted(`     Progress: ${event.data.progress}%`));
                  }
                  spacing.line();
                  break;

                case 'progress':
                  if (event.data.message) {
                    // Handle different types of progress messages
                    const message = event.data.message;
                    
                    if (message.includes('Scan started for')) {
                      console.log(typography.info(`  📁 ${message}`));
                    } else if (message.includes('Analyzing dependencies')) {
                      console.log(typography.muted(`  🔍 ${message}`));
                    } else if (message.includes('Magic tree built')) {
                      console.log(typography.muted(`  🌳 ${message}`));
                    } else if (message.includes('Generating comprehensive')) {
                      console.log(typography.muted(`  📊 ${message}`));
                    } else if (message.includes('Total lines scanned')) {
                      console.log(typography.info(`  📈 ${message}`));
                    } else if (message.includes('Scan completed for') && message.includes('vulnerabilities found')) {
                      console.log(typography.success(`  📋 ${message}`));
                    } else {
                      console.log(typography.muted(`  ℹ️  ${message}`));
                    }
                  }
                  break;

                case 'vulnerability':
                  if (event.data) {
                    const vuln = event.data;
                    const severityColor = vuln.severity === 'critical' ? typography.error : 
                                        vuln.severity === 'high' ? typography.warning :
                                        vuln.severity === 'medium' ? typography.info : typography.muted;
                    
                    console.log(severityColor(`  🚨 ${vuln.severity.toUpperCase()}: ${vuln.title}`));
                    console.log(typography.muted(`     File: ${vuln.file}`));
                    console.log(typography.muted(`     Line: ${vuln.line}`));
                    console.log(typography.muted(`     Description: ${vuln.description}`));
                    spacing.line();
                  }
                  break;

                case 'completed':
                  console.log(typography.success('  ✅ Scan completed!'));
                  console.log(typography.muted('  📥 Fetching detailed results...'));
                  
                  try {
                    // Fetch detailed results from jobs endpoint
                    const detailedResults = await getScanResults(result.data.jobId);
                    
                    // Save detailed results to file if output option is provided
                    if (options.output) {
                      const finalResultData = {
                        jobId: result.data.jobId,
                        projectId: result.data.projectId,
                        repository: result.data.repository,
                        branch: result.data.branch,
                        status: 'completed',
                        completedAt: new Date().toISOString(),
                        message: event.data.message,
                        detailedResults: detailedResults
                      };

                      try {
                        fs.writeFileSync(options.output, JSON.stringify(finalResultData, null, 2));
                        console.log(typography.success(`  💾 Results saved to: ${options.output}`));
                      } catch (error) {
                        console.log(typography.warning(`  ⚠️  Failed to save results to file: ${error instanceof Error ? error.message : 'Unknown error'}`));
                      }
                    }
                  } catch (error) {
                    console.log(typography.warning(`  ⚠️  Could not fetch detailed results: ${error instanceof Error ? error.message : 'Unknown error'}`));
                  }
                  
                  scanCompleted = true;
                  // Exit immediately after completion
                  process.exit(0);
                  break;

                case 'failed':
                  console.log(typography.error('  ❌ Scan failed'));
                  if (event.data.message) {
                    console.log(typography.muted(`     ${event.data.message}`));
                  }
                  scanCompleted = true;
                  // Exit with error code on failure
                  process.exit(1);
                  break;
              }
            },
            async (error) => {
              console.log(typography.warning(`  Event stream error: ${error.message}`));
              console.log(typography.muted('  Falling back to polling...'));

              // Fallback to polling
              await fallbackToPolling(result.data.jobId);
              scanCompleted = true;
            }
          );
        } catch (error) {
          console.log(typography.warning(`  Could not connect to event stream: ${error instanceof Error ? error.message : 'Unknown error'}`));
          console.log(typography.muted('  Falling back to polling...'));

          // Fallback to polling
          await fallbackToPolling(result.data.jobId);
          scanCompleted = true;
        }

        // Wait for completion if still running
        while (!scanCompleted) {
          await new Promise(resolve => setTimeout(resolve, 1000));
        }

        // Get final status for file saving
        try {
          const finalStatus = await getRepoScanStatus(result.data.jobId);

          if (finalStatus.data.status === 'completed') {
            console.log(typography.success('Scan completed!'));
            console.log(typography.muted('View detailed results at: https://vulnzap.com/dashboard/scans'));
          } else if (finalStatus.data.status === 'failed') {
            console.log(typography.error('Scan failed'));
            console.log(typography.muted(finalStatus.data.message || 'Unknown error occurred'));
          }

          // Save final results to file if output option is provided
          if (options.output) {
            const finalResultData = {
              jobId: finalStatus.data.jobId,
              projectId: finalStatus.data.projectId,
              repository: finalStatus.data.repository,
              branch: finalStatus.data.branch,
              status: finalStatus.data.status,
              completedAt: new Date().toISOString(),
              message: finalStatus.data.message,
              remaining: finalStatus.data.remaining
            };

            try {
              fs.writeFileSync(options.output, JSON.stringify(finalResultData, null, 2));
              console.log(typography.muted(`  Final results saved to: ${options.output}`));
            } catch (error) {
              console.log(typography.warning(`  Failed to save final results to file: ${error instanceof Error ? error.message : 'Unknown error'}`));
            }
          }
        } catch (error) {
          console.log(typography.warning(`  Could not get final status: ${error instanceof Error ? error.message : 'Unknown error'}`));
        }
      } else {
        console.log(typography.info('Next Steps:'));
        console.log(typography.muted('  • Monitor progress at https://vulnzap.com/dashboard/scans'));
        console.log(typography.muted('  • Use --wait flag to wait for completion'));
        console.log(typography.muted(`  • Job ID: ${result.data.jobId}`));
      }

    } catch (error: any) {
      console.error(typography.error('Scan failed:'), error.message);
      spacing.line();
      console.log(typography.info('Troubleshooting:'));
      console.log(typography.muted('  • Ensure the repository URL is correct (https://github.com/owner/repo)'));
      console.log(typography.muted('  • Check your API key with: vulnzap status'));
      console.log(typography.muted('  • Verify repository is public or you have access'));
      process.exit(1);
    }
  });

// Helper function for fallback polling when SSE is not available
async function fallbackToPolling(scanId: string): Promise<void> {
  const maxAttempts = 120; // 10 minutes with 5-second intervals
  let attempts = 0;

  while (attempts < maxAttempts) {
    attempts++;
    await new Promise(resolve => setTimeout(resolve, 5000)); // Wait 5 seconds

    try {
      const scanStatus = await getRepoScanStatus(scanId);
      console.log(typography.muted(`  Status: ${scanStatus.data.status} (${attempts}/${maxAttempts})`));

      if (scanStatus.data.status === 'completed' || scanStatus.data.status === 'failed') {
        if (scanStatus.data.status === 'completed') {
          console.log(typography.success('  ✅ Scan completed!'));
        } else {
          console.log(typography.error('  ❌ Scan failed'));
          if (scanStatus.data.message) {
            console.log(typography.muted(`     ${scanStatus.data.message}`));
          }
        }
        return;
      }
    } catch (error) {
      console.log(typography.warning(`  Failed to check status: ${error instanceof Error ? error.message : 'Unknown error'}`));
    }
  }

  console.log(typography.warning('  Scan is still processing...'));
  console.log(typography.muted('  Check progress at: https://vulnzap.com/dashboard/scans'));
}

// Command: vulnzap help
program
  .command('help')
  .description('Display help information')
  .action(() => {
    displayBanner();

    console.log(chalk.cyan('Quick Start:'));
    console.log('  npx vulnzap init          Complete onboarding (recommended for new users)');
    console.log('');
    console.log(chalk.cyan('Available Commands:'));
    console.log('  init                      Complete VulnZap setup with authentication and IDE integration');
    console.log('  setup                     Configure VulnZap with your API key');
    console.log('  connect                   Connect VulnZap to your AI-powered IDE');
    console.log('  check <package>           Check a package for vulnerabilities');
    console.log('  batch-scan                Scan all packages in current directory');
    console.log('  scan <repo>               Start repository vulnerability scan');
    console.log('  mcp                       Start MCP server for IDE integration');
    console.log('  status                    Check VulnZap server health');
    console.log('  account                   View account information');
    console.log('  help                      Display this help information');
    console.log('');
    console.log(chalk.cyan('Examples:'));
    console.log('  vulnzap init                                    # Complete setup (recommended)');
    console.log('  vulnzap check npm:express@4.17.1               # Check specific package');
    console.log('  vulnzap setup -k your-api-key                  # Manual API key setup');
    console.log('  vulnzap connect --ide cursor                   # Connect to Cursor IDE');
    console.log('  vulnzap scan https://github.com/user/repo      # Scan a GitHub repository');
    console.log('  vulnzap mcp                                    # Start MCP server for IDE integration');
    console.log('');
    console.log(chalk.cyan('Need Help?'));
    console.log('  Documentation: https://vulnzap.com/docs');
    console.log('  Support: https://vulnzap.com/support');
    console.log('  Dashboard: https://vulnzap.com/dashboard');
    console.log('');

    // Also show the default commander help for detailed options
    console.log(chalk.gray('Detailed command options:'));
    program.help();
  });

// Parse arguments
program.parse(process.argv);

// If no args, display help
if (process.argv.length === 2) {
  displayBanner();
  console.log(typography.title('Get started with VulnZap'));
  spacing.section();
  console.log(typography.accent('  npx vulnzap init') + typography.muted('          Complete setup (recommended for new users)'));
  console.log(typography.muted('  vulnzap help                Show all available commands'));
  spacing.section();
}

// Helper function to detect installed IDEs
async function detectInstalledIDEs(): Promise<string[]> {
  const installedIDEs: string[] = [];
  const supportedIDEs = [
    { name: 'vscode', command: 'code', displayName: 'VS Code' },
    { name: 'cursor', command: 'cursor', displayName: 'Cursor IDE' },
    { name: 'windsurf', command: 'windsurf', displayName: 'Windsurf IDE' }
  ];

  for (const ide of supportedIDEs) {
    try {
      await execSync(`${ide.command} --version`, { stdio: 'pipe' });
      installedIDEs.push(ide.name);
    } catch (error) {
      // Fallback detection for VS Code when CLI is not on PATH
      const resolved = resolveIDECLIPath(ide.name);
      if (resolved) {
        installedIDEs.push(ide.name);
      }
    }
  }

  return installedIDEs;
}

// Resolve VS Code CLI path when 'code' is not on PATH
function resolveVSCodeCLIPath(): string | null {
  const platform = os.platform();
  const candidates: string[] = [];

  if (platform === 'darwin') {
    candidates.push('/Applications/Visual Studio Code.app/Contents/Resources/app/bin/code');
    candidates.push('/Applications/Visual Studio Code - Insiders.app/Contents/Resources/app/bin/code');
    candidates.push(join(os.homedir(), 'Applications', 'Visual Studio Code.app', 'Contents', 'Resources', 'app', 'bin', 'code'));
    candidates.push(join(os.homedir(), 'Applications', 'Visual Studio Code - Insiders.app', 'Contents', 'Resources', 'app', 'bin', 'code'));
    candidates.push('/usr/local/bin/code');
    candidates.push('/opt/homebrew/bin/code');
  } else if (platform === 'win32') {
    const localAppData = process.env.LOCALAPPDATA || join(os.homedir(), 'AppData', 'Local');
    candidates.push(join(localAppData, 'Programs', 'Microsoft VS Code', 'bin', 'code.cmd'));
    candidates.push('C\\\:\\\Program Files\\\Microsoft VS Code\\\bin\\\code.cmd');
    candidates.push('C\\\:\\\Program Files (x86)\\\Microsoft VS Code\\\bin\\\code.cmd');
  } else {
    candidates.push('/usr/bin/code');
    candidates.push('/snap/bin/code');
  }

  for (const p of candidates) {
    try {
      if (fs.existsSync(p)) {
        return p;
      }
    } catch {}
  }
  return null;
}

function resolveIDECLIPath(ide: string): string | null {
  if (ide === 'vscode') return resolveVSCodeCLIPath();
  const platform = os.platform();
  const candidates: string[] = [];
  if (ide === 'cursor') {
    if (platform === 'darwin') {
      candidates.push('/Applications/Cursor.app/Contents/Resources/app/bin/cursor');
      candidates.push(join(os.homedir(), 'Applications', 'Cursor.app', 'Contents', 'Resources', 'app', 'bin', 'cursor'));
    } else if (platform === 'win32') {
      const localAppData = process.env.LOCALAPPDATA || join(os.homedir(), 'AppData', 'Local');
      candidates.push(join(localAppData, 'Programs', 'Cursor', 'bin', 'cursor.exe'));
    } else {
      candidates.push('/usr/bin/cursor');
      candidates.push('/snap/bin/cursor');
    }
  } else if (ide === 'windsurf') {
    if (platform === 'darwin') {
      candidates.push('/Applications/Windsurf.app/Contents/Resources/app/bin/windsurf');
      candidates.push(join(os.homedir(), 'Applications', 'Windsurf.app', 'Contents', 'Resources', 'app', 'bin', 'windsurf'));
    } else if (platform === 'win32') {
      const localAppData = process.env.LOCALAPPDATA || join(os.homedir(), 'AppData', 'Local');
      candidates.push(join(localAppData, 'Programs', 'Windsurf', 'bin', 'windsurf.exe'));
    } else {
      candidates.push('/usr/bin/windsurf');
      candidates.push('/snap/bin/windsurf');
    }
  }
  for (const p of candidates) {
    try {
      if (fs.existsSync(p)) return p;
    } catch {}
  }
  return null;
}

function quoteCmdIfNeeded(cmd: string): string {
  if (!cmd) return cmd;
  return cmd.includes(' ') ? `"${cmd}"` : cmd;
}

// Best-effort symlink for VS Code CLI on macOS/Linux
function tryEnsureVSCodeSymlink(codePath: string): void {
  try {
    const platform = os.platform();
    if (platform === 'darwin' || platform === 'linux') {
      const binTargets = platform === 'darwin'
        ? ['/usr/local/bin/code', '/opt/homebrew/bin/code']
        : ['/usr/local/bin/code'];

      for (const target of binTargets) {
        try {
          const targetDir = path.dirname(target);
          if (!fs.existsSync(target) && fs.existsSync(targetDir)) {
            fs.symlinkSync(codePath, target);
          }
        } catch {}
      }
    }
  } catch {}
}

// Helper function to install IDE extensions
async function installIDEExtension(ide: string) {
  try {
    const extensionId = 'vulnzap.vulnzap';
    if (ide === 'vscode') {
      // Best-effort: ensure VS Code CLI available
      let codeCmd = 'code';
      try {
        execSync(`${codeCmd} --version`, { stdio: 'pipe' });
      } catch {
        const resolved = resolveVSCodeCLIPath();
        if (resolved) {
          codeCmd = quoteCmdIfNeeded(resolved);
          tryEnsureVSCodeSymlink(resolved);
        } else {
          return { success: false, error: 'VS Code CLI not found', instructions: [
            'VS Code found but CLI not available in PATH.',
            'We attempted automatic detection; manual PATH install may be required.',
            'To add VS Code to PATH:',
            '  1. Open VS Code',
            '  2. Press Cmd+Shift+P (Ctrl+Shift+P on Windows/Linux)',
            '  3. Type "Shell Command: Install \'code\' command in PATH"',
            '  4. Run the command and restart your terminal'
          ]};
        }
      }

      // Install the VulnZap extension
      try {
        execSync(`${codeCmd} --install-extension ${extensionId}`, { stdio: 'pipe' });
        return {
          success: true,
          instructions: [
            'VS Code Extension Setup Complete',
            '  Extension: VulnZap Security Scanner',
            '  Auto-scan: Enabled for supported files',
            '  API Integration: Configured with your account',
            '',
            'To use the extension:',
            '  1. Open a project in VS Code',
            '  2. Install dependencies or create new files',
            '  3. VulnZap will automatically scan for vulnerabilities',
            '  4. Check the Problems panel for security issues'
          ]
        };
      } catch (installError) {
        return {
          success: false,
          error: 'Extension not available in marketplace',
          instructions: [
            'VulnZap extension not yet available in marketplace',
            'Manual installation will be available soon.',
            'Visit https://vulnzap.com/vscode for updates',
            'Or install the extension manually from the marketplace'
          ]
        };
      }
    } else if (ide === 'cursor') {
<<<<<<< HEAD
      try {
        // Cursor uses the same extension marketplace as VS Code
        execSync(`cursor --install-extension ${extensionId}`, { stdio: 'pipe' });
        return {
          success: true,
          instructions: [
            'Cursor Extension Installation',
            '',
            'Cursor uses the OpenVSX extension marketplace',
            'To install the VulnZap extension:',
            '  1. Open Cursor',
            '  2. Go to Extensions',
            '  3. Search for "VulnZap" in the Marketplace',
            '  4. Install the extension',
            '',
            'The extension will automatically use your API key for scanning.'
          ]
        };
      } catch (error) {
        return {
          success: false,
          error: 'Extension not available in marketplace',
          instructions: [
            'VulnZap extension not yet available in marketplace',
            'Manual installation will be available soon.',
            'Visit https://vulnzap.com/extension for updates',
            'Or install the extension manually from the marketplace'
=======
      // Install VulnZap extension for Cursor (resolve binary if not on PATH)
      const extensionId = 'vulnzap.vulnzap';
      const cursorCmd = quoteCmdIfNeeded(resolveIDECLIPath('cursor') || 'cursor');
      try {
        execSync(`${cursorCmd} --install-extension ${extensionId}`, { stdio: 'pipe' });
        return {
          success: true,
          instructions: [
            'Cursor Extension Setup Complete',
            '  Extension: VulnZap Security Scanner',
            '  Auto-scan: Enabled for supported files',
            '  API Integration: Configured with your account',
            '',
            'To use the extension:',
            '  1. Open a project in Cursor',
            '  2. Install dependencies or create new files',
            '  3. VulnZap will automatically scan for vulnerabilities',
            '  4. Check the Problems panel for security issues'
          ]
        };
      } catch (installError) {
        return {
          success: false,
          error: 'Extension installation failed',
          instructions: [
            'Cursor Extension Installation Failed',
            'Manual installation will be available soon.',
            'Visit https://vulnzap.com/cursor for updates',
            'Or try installing manually from the marketplace'
>>>>>>> d03f5801
          ]
        };
      }
    } else if (ide === 'windsurf') {
<<<<<<< HEAD
      try {
        // Cursor uses the same extension marketplace as VS Code
        execSync(`windsurf --install-extension ${extensionId}`, { stdio: 'pipe' });
        return {
          success: true,
          instructions: [
            'Windsurf Extension Installation',
            '',
            'Windsurf uses the OpenVSX extension marketplace',
            'To install the VulnZap extension:',
            '  1. Open Windsurf',
            '  2. Go to Extensions',
            '  3. Search for "VulnZap" in the Marketplace',
            '  4. Install the extension',
            '',
            'The extension will automatically use your API key for scanning.',
          ]
        };
      } catch (error) {
        return {
          success: false,
          error: 'Extension not available in marketplace',
          instructions: [
            'VulnZap extension not yet available in marketplace',
            'Manual installation will be available soon.',
            'Visit https://vulnzap.com/extension for updates',
            'Or install the extension manually from the marketplace'
=======
      // Install VulnZap extension for Windsurf (resolve binary if not on PATH)
      const extensionId = 'vulnzap.vulnzap';
      const windsurfCmd = quoteCmdIfNeeded(resolveIDECLIPath('windsurf') || 'windsurf');
      try {
        execSync(`${windsurfCmd} --install-extension ${extensionId}`, { stdio: 'pipe' });
        return {
          success: true,
          instructions: [
            'Windsurf Extension Setup Complete',
            '  Extension: VulnZap Security Scanner',
            '  Auto-scan: Enabled for supported files',
            '  API Integration: Configured with your account',
            '',
            'To use the extension:',
            '  1. Open a project in Windsurf',
            '  2. Install dependencies or create new files',
            '  3. VulnZap will automatically scan for vulnerabilities',
            '  4. Check the Problems panel for security issues'
          ]
        };
      } catch (installError) {
        return {
          success: false,
          error: 'Extension installation failed',
          instructions: [
            'Windsurf Extension Installation Failed',
            'Manual installation will be available soon.',
            'Visit https://vulnzap.com/windsurf for updates',
            'Or try installing manually from the marketplace'
>>>>>>> d03f5801
          ]
        };
      }
    } else {
      return {
        success: false,
        error: `Extension installation for ${ide} is not yet automated`,
        instructions: [
          `Extension installation for ${ide} is not yet automated.`,
          'Please visit https://vulnzap.com/docs/ide-integration for manual setup instructions.'
        ]
      };
    }
  } catch (error: any) {
    return { success: false, error: error.message, instructions: [] };
  }
}

// Helper function to handle IDE connection logic
async function connectIDE(ide: string) {
  // Log the event
  const logFile = join(os.homedir(), '.vulnzap', 'info.log');
  const logStream = fs.createWriteStream(logFile, { flags: 'a' });
  logStream.write(`VulnZap connect command executed for ${ide} at ${new Date().toISOString()}\n`);
  logStream.end();

  const apiKey = await getKey();

  if (ide === 'cursor') {
    // Ensure the .cursor directory exists
    const cursorDir = path.join(os.homedir(), '.cursor');
    if (!fs.existsSync(cursorDir)) {
      fs.mkdirSync(cursorDir, { recursive: true });
      console.log(chalk.yellow('Created .cursor directory'));
    }

    // Define the MCP config file path
    const cursorMcpConfigLocation = path.join(cursorDir, 'mcp.json');

    // Read existing config or create empty object
    let cursorMcpConfig: { mcpServers?: any;[key: string]: any } = {};
    if (fs.existsSync(cursorMcpConfigLocation)) {
      try {
        const configData = fs.readFileSync(cursorMcpConfigLocation, 'utf8');
        cursorMcpConfig = JSON.parse(configData);
      } catch (parseError) {
        console.log(typography.warning('Warning: Could not parse existing mcp.json, creating new one'));
        cursorMcpConfig = {};
      }
    } else {
      console.log(typography.info('Creating new mcp.json file'));
    }

    // Initialize mcpServers if it doesn't exist
    if (!cursorMcpConfig.mcpServers) {
      cursorMcpConfig.mcpServers = {};
    }


    // Add VulnZap configuration
    cursorMcpConfig.mcpServers.VulnZap = {
      command: "npx",
      args: ["vulnzap", "mcp"],
      env: {
        "VULNZAP_API_KEY": apiKey
      }
    };

    // Write the config file with proper permissions
    const configContent = JSON.stringify(cursorMcpConfig, null, 2);
    fs.writeFileSync(cursorMcpConfigLocation, configContent, {
      encoding: 'utf8'
    });

    console.log(typography.success('Configuration updated successfully'));

    // Display helpful information
    spacing.section();
    console.log(typography.info('Configuration Summary'));
    console.log(typography.muted('  MCP Server Name: VulnZap'));
    console.log(typography.muted('  Transport Type: STDIO'));
    console.log(typography.muted('  Auto-approved Tools: auto-vulnerability-scan, scan_repo'));
    console.log(typography.muted('  Network Timeout: 60 seconds'));
    spacing.section();
    console.log(typography.info('To manage this server in Cursor:'));
    console.log(typography.muted('  1. Click the "MCP Servers" icon in Cursor'));
    console.log(typography.muted('  2. Find "VulnZap" in the server list'));
    console.log(typography.muted('  3. Use the toggle switch to enable/disable'));
    console.log(typography.muted('  4. Click on server name to access additional settings'));

  } else if (ide === 'windsurf') {
    // Windsurf MCP config location and structure
    const windsurfDir = path.join(os.homedir(), '.codeium', 'windsurf');
    const windsurfMcpConfigLocation = path.join(windsurfDir, 'mcp_config.json');
    // Ensure parent directory exists
    if (!fs.existsSync(windsurfDir)) {
      fs.mkdirSync(windsurfDir, { recursive: true });
    }
    let windsurfMcpConfig: any = {};
    if (fs.existsSync(windsurfMcpConfigLocation)) {
      try {
        windsurfMcpConfig = JSON.parse(fs.readFileSync(windsurfMcpConfigLocation, 'utf8'));
      } catch (e) {
        console.error(typography.error('Failed to parse existing Windsurf MCP config.'));
        return;
      }
    } else {
      // If file does not exist, create with empty structure
      windsurfMcpConfig = { mcpServers: {} };
    }
    if (!windsurfMcpConfig.mcpServers) {
      windsurfMcpConfig.mcpServers = {};
    }
    windsurfMcpConfig.mcpServers.VulnZap = {
      command: "npx",
      args: ["vulnzap", "mcp"],
      env: {
        "VULNZAP_API_KEY": apiKey
      }
    };
    fs.writeFileSync(windsurfMcpConfigLocation, JSON.stringify(windsurfMcpConfig, null, 2));
    console.log(typography.success('Configuration updated successfully'));

    // Display helpful information
    spacing.section();
    console.log(typography.info('Configuration Summary'));
    console.log(typography.muted('  MCP Server Name: VulnZap'));
    console.log(typography.muted('  Transport Type: STDIO'));
    console.log(typography.muted('  Auto-approved Tools: auto-vulnerability-scan'));
    console.log(typography.muted('  Network Timeout: 60 seconds'));
    spacing.section();
    console.log(typography.info('To manage this server in Windsurf:'));
    console.log(typography.muted('  1. Click the "MCP Servers" icon in Windsurf'));
    console.log(typography.muted('  2. Find "VulnZap" in the server list'));
    console.log(typography.muted('  3. Use the toggle switch to enable/disable'));
    console.log(typography.muted('  4. Click on server name to access additional settings'));

  } else if (ide === 'cline') {
    // Cline MCP config location and structure
    const clineDir = path.join(os.homedir(), 'AppData', 'Roaming', 'Code', 'User', 'globalStorage', 'saoudrizwan.claude-dev', 'settings');
    const clineMcpConfigLocation = path.join(clineDir, 'cline_mcp_settings.json');

    // Ensure parent directory exists
    if (!fs.existsSync(clineDir)) {
      fs.mkdirSync(clineDir, { recursive: true });
    }

    let clineMcpConfig: any = {};
    if (fs.existsSync(clineMcpConfigLocation)) {
      try {
        clineMcpConfig = JSON.parse(fs.readFileSync(clineMcpConfigLocation, 'utf8'));
      } catch (e) {
        console.error(typography.error('Failed to parse existing Cline MCP config.'));
        return;
      }
    }

    // Initialize mcpServers if it doesn't exist
    if (!clineMcpConfig.mcpServers) {
      clineMcpConfig.mcpServers = {};
    }

    // Configure VulnZap MCP server with STDIO transport
    clineMcpConfig.mcpServers.VulnZap = {
      command: "npx",
      args: ["vulnzap", "mcp"],
      env: {
        "VULNZAP_API_KEY": apiKey
      },
      alwaysAllow: ["auto-vulnerability-scan"],
      disabled: false,
      networkTimeout: 60000
    };

    fs.writeFileSync(clineMcpConfigLocation, JSON.stringify(clineMcpConfig, null, 2));
    console.log(typography.success('Configuration updated successfully'));

    // Display helpful information
    spacing.section();
    console.log(typography.info('Configuration Summary'));
    console.log(typography.muted('  MCP Server Name: VulnZap'));
    console.log(typography.muted('  Transport Type: STDIO'));
    console.log(typography.muted('  Auto-approved Tools: auto-vulnerability-scan'));
    console.log(typography.muted('  Network Timeout: 60 seconds'));
    spacing.section();
    console.log(typography.info('To manage this server in Cline:'));
    console.log(typography.muted('  1. Click the "MCP Servers" icon in Cline'));
    console.log(typography.muted('  2. Find "VulnZap" in the server list'));
    console.log(typography.muted('  3. Use the toggle switch to enable/disable'));
    console.log(typography.muted('  4. Click on server name to access additional settings'));

  } else if (ide === 'vscode') {
    // For VSCode, we don't need MCP setup, just provide manual configuration instructions
    console.log(typography.info('Manual Configuration for VS Code'));
    spacing.line();
    console.log(typography.muted('VS Code integration is handled via the VulnZap extension.'));
    console.log(typography.muted('If you haven\'t installed it yet, you can:'));
    console.log(typography.muted('  1. Open VS Code'));
    console.log(typography.muted('  2. Go to Extensions (Ctrl+Shift+X)'));
    console.log(typography.muted('  3. Search for "VulnZap"'));
    console.log(typography.muted('  4. Install the extension'));
    spacing.line();
    console.log(typography.muted('The extension will automatically use your API key for scanning.'));
    spacing.section();
    // Experience messaging (concise, Apple-like tone)
    console.log(typography.subtitle('Experience'));
    console.log(typography.muted('  • Full experience: Cursor & Windsurf (with MCP server)'));
    console.log(typography.muted('  • VS Code: Dev-focused inline & repo scans — no agent control'));
    spacing.line();
    console.log(typography.accent('For the best experience, use Cursor or Windsurf for now'));
    spacing.line();
    console.log(typography.muted('Coming soon: Cline, Roo Code, Kilo Code, Augment Code support'));

  } else {
    console.log(typography.info('Manual Configuration Required'));
    spacing.line();
    console.log(typography.muted('Add this to your IDE\'s MCP configuration:'));
    spacing.line();
    console.log(typography.code(`{
  "mcpServers": {
    "VulnZap": {
      "command": "npx",
      "args": ["vulnzap", "mcp"],
      "env": {
        "VULNZAP_API_KEY": "${apiKey}"
      }
    }
  }
}`));
    spacing.line();
    console.log(typography.muted('Visit https://vulnzap.com/docs/ide-integration for more information'));
  }
} <|MERGE_RESOLUTION|>--- conflicted
+++ resolved
@@ -1607,35 +1607,6 @@
         };
       }
     } else if (ide === 'cursor') {
-<<<<<<< HEAD
-      try {
-        // Cursor uses the same extension marketplace as VS Code
-        execSync(`cursor --install-extension ${extensionId}`, { stdio: 'pipe' });
-        return {
-          success: true,
-          instructions: [
-            'Cursor Extension Installation',
-            '',
-            'Cursor uses the OpenVSX extension marketplace',
-            'To install the VulnZap extension:',
-            '  1. Open Cursor',
-            '  2. Go to Extensions',
-            '  3. Search for "VulnZap" in the Marketplace',
-            '  4. Install the extension',
-            '',
-            'The extension will automatically use your API key for scanning.'
-          ]
-        };
-      } catch (error) {
-        return {
-          success: false,
-          error: 'Extension not available in marketplace',
-          instructions: [
-            'VulnZap extension not yet available in marketplace',
-            'Manual installation will be available soon.',
-            'Visit https://vulnzap.com/extension for updates',
-            'Or install the extension manually from the marketplace'
-=======
       // Install VulnZap extension for Cursor (resolve binary if not on PATH)
       const extensionId = 'vulnzap.vulnzap';
       const cursorCmd = quoteCmdIfNeeded(resolveIDECLIPath('cursor') || 'cursor');
@@ -1665,40 +1636,10 @@
             'Manual installation will be available soon.',
             'Visit https://vulnzap.com/cursor for updates',
             'Or try installing manually from the marketplace'
->>>>>>> d03f5801
           ]
         };
       }
     } else if (ide === 'windsurf') {
-<<<<<<< HEAD
-      try {
-        // Cursor uses the same extension marketplace as VS Code
-        execSync(`windsurf --install-extension ${extensionId}`, { stdio: 'pipe' });
-        return {
-          success: true,
-          instructions: [
-            'Windsurf Extension Installation',
-            '',
-            'Windsurf uses the OpenVSX extension marketplace',
-            'To install the VulnZap extension:',
-            '  1. Open Windsurf',
-            '  2. Go to Extensions',
-            '  3. Search for "VulnZap" in the Marketplace',
-            '  4. Install the extension',
-            '',
-            'The extension will automatically use your API key for scanning.',
-          ]
-        };
-      } catch (error) {
-        return {
-          success: false,
-          error: 'Extension not available in marketplace',
-          instructions: [
-            'VulnZap extension not yet available in marketplace',
-            'Manual installation will be available soon.',
-            'Visit https://vulnzap.com/extension for updates',
-            'Or install the extension manually from the marketplace'
-=======
       // Install VulnZap extension for Windsurf (resolve binary if not on PATH)
       const extensionId = 'vulnzap.vulnzap';
       const windsurfCmd = quoteCmdIfNeeded(resolveIDECLIPath('windsurf') || 'windsurf');
@@ -1728,7 +1669,6 @@
             'Manual installation will be available soon.',
             'Visit https://vulnzap.com/windsurf for updates',
             'Or try installing manually from the marketplace'
->>>>>>> d03f5801
           ]
         };
       }
