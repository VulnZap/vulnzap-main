/**
 * Configuration for VulnZap
 *
 * Environment variables should be set in a .env file or in the system environment
 */

import dotenv from "dotenv";
import path from "path";
import { fileURLToPath } from "url";

// Load environment variables
dotenv.config();

// Get __dirname equivalent in ESM
const __filename = fileURLToPath(import.meta.url);
const __dirname = path.dirname(__filename);

// Configuration object
export const config = {
  // App info
  app: {
    name: "VulnZap",
    version: "1.0.0",
    homeDir: path.join(
      process.env.HOME || process.env.USERPROFILE || "",
      ".vulnzap"
    ),
    tokenStorageKey: "vulnzap_token",
    dataDir: path.join(__dirname, "../../data"),
  },

  // Server config
  server: {
    port: parseInt("3456", 10),
    host: "localhost",
  },

  // API endpoints
  api: {
<<<<<<< HEAD
    baseUrl: 'https://vulnzap-server.vercel.app',
    // baseUrl: 'http://localhost:4000',
    addOn: '/api/v1',
    enhanced: '/api/v2',
=======
    baseUrl: process.env.VULNZAP_API_URL || "https://vulnzap-server.vercel.app",
    // baseUrl: 'http://localhost:4000',  // Use for local development
    addOn: "/api/v1",
    enhanced: "/api/v2",
>>>>>>> bfe56bfb
    vulnerability: {
      check: "/vulnzap/scan",
      batch: "/vulnzap/batch-scan",
    },
    account: {
      info: "/account/info",
      subscription: "/account/subscription",
      usage: "/account/usage",
    },
    docs: {
      base: "/enhanced-get-docs",
    },
    tools: {
      base: "/enhanced-latest-toolset",
    },
    ai: {
      base: "/enhanced-amplify-prompt",
    },
  },
};

export default config;<|MERGE_RESOLUTION|>--- conflicted
+++ resolved
@@ -37,17 +37,10 @@
 
   // API endpoints
   api: {
-<<<<<<< HEAD
-    baseUrl: 'https://vulnzap-server.vercel.app',
-    // baseUrl: 'http://localhost:4000',
-    addOn: '/api/v1',
-    enhanced: '/api/v2',
-=======
     baseUrl: process.env.VULNZAP_API_URL || "https://vulnzap-server.vercel.app",
     // baseUrl: 'http://localhost:4000',  // Use for local development
     addOn: "/api/v1",
     enhanced: "/api/v2",
->>>>>>> bfe56bfb
     vulnerability: {
       check: "/vulnzap/scan",
       batch: "/vulnzap/batch-scan",
